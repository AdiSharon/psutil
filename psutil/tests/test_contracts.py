--- conflicted
+++ resolved
@@ -42,7 +42,6 @@
 from psutil.tests import unittest
 from psutil.tests import VALID_PROC_STATUSES
 from psutil.tests import warn
-from psutil.tests import unittest_serial_run
 import psutil
 
 
@@ -180,26 +179,6 @@
 
 
 # ===================================================================
-<<<<<<< HEAD
-# --- Test deprecations
-# ===================================================================
-
-
-@unittest_serial_run
-class TestDeprecations(unittest.TestCase):
-
-    def test_memory_info_ex(self):
-        with warnings.catch_warnings(record=True) as ws:
-            psutil.Process().memory_info_ex()
-        w = ws[0]
-        self.assertIsInstance(w.category(), DeprecationWarning)
-        self.assertIn("memory_info_ex() is deprecated", str(w.message))
-        self.assertIn("use memory_info() instead", str(w.message))
-
-
-# ===================================================================
-=======
->>>>>>> 776016fc
 # --- System API types
 # ===================================================================
 
