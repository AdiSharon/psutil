# Copyright (c) 2009, Giampaolo Rodola'. All rights reserved.
# Use of this source code is governed by a BSD-style license that can be
# found in the LICENSE file.

"""Windows platform implementation."""

import contextlib
import errno
import functools
import os
import sys
import time
from collections import namedtuple

from . import _common
try:
    from . import _psutil_windows as cext
except ImportError as err:
    if str(err).lower().startswith("dll load failed") and \
            sys.getwindowsversion()[0] < 6:
        # We may get here if:
        # 1) we are on an old Windows version
        # 2) psutil was installed via pip + wheel
        # See: https://github.com/giampaolo/psutil/issues/811
        # It must be noted that psutil can still (kind of) work
        # on outdated systems if compiled / installed from sources,
        # but if we get here it means this this was a wheel (or exe).
        msg = "this Windows version is too old (< Windows Vista); "
        msg += "psutil 3.4.2 is the latest version which supports Windows "
        msg += "2000, XP and 2003 server"
        raise RuntimeError(msg)
    else:
        raise

from ._common import conn_tmap
from ._common import ENCODING
from ._common import ENCODING_ERRS
from ._common import isfile_strict
from ._common import memoize
from ._common import memoize_when_activated
from ._common import parse_environ_block
from ._common import sockfam_to_enum
from ._common import socktype_to_enum
from ._common import usage_percent
from ._compat import long
from ._compat import lru_cache
from ._compat import PY3
from ._compat import unicode
from ._compat import xrange
from ._psutil_windows import ABOVE_NORMAL_PRIORITY_CLASS
from ._psutil_windows import BELOW_NORMAL_PRIORITY_CLASS
from ._psutil_windows import HIGH_PRIORITY_CLASS
from ._psutil_windows import IDLE_PRIORITY_CLASS
from ._psutil_windows import NORMAL_PRIORITY_CLASS
from ._psutil_windows import REALTIME_PRIORITY_CLASS

if sys.version_info >= (3, 4):
    import enum
else:
    enum = None

# process priority constants, import from __init__.py:
# http://msdn.microsoft.com/en-us/library/ms686219(v=vs.85).aspx
__extra__all__ = [
    "win_service_iter", "win_service_get",
    # Process priority
    "ABOVE_NORMAL_PRIORITY_CLASS", "BELOW_NORMAL_PRIORITY_CLASS",
    "HIGH_PRIORITY_CLASS", "IDLE_PRIORITY_CLASS", "NORMAL_PRIORITY_CLASS",
    "REALTIME_PRIORITY_CLASS",
    # IO priority
    "IOPRIO_VERYLOW", "IOPRIO_LOW", "IOPRIO_NORMAL", "IOPRIO_HIGH",
    # others
    "CONN_DELETE_TCB", "AF_LINK",
]


# =====================================================================
# --- globals
# =====================================================================

CONN_DELETE_TCB = "DELETE_TCB"
HAS_PROC_IO_PRIORITY = hasattr(cext, "proc_io_priority_get")


if enum is None:
    AF_LINK = -1
else:
    AddressFamily = enum.IntEnum('AddressFamily', {'AF_LINK': -1})
    AF_LINK = AddressFamily.AF_LINK

TCP_STATUSES = {
    cext.MIB_TCP_STATE_ESTAB: _common.CONN_ESTABLISHED,
    cext.MIB_TCP_STATE_SYN_SENT: _common.CONN_SYN_SENT,
    cext.MIB_TCP_STATE_SYN_RCVD: _common.CONN_SYN_RECV,
    cext.MIB_TCP_STATE_FIN_WAIT1: _common.CONN_FIN_WAIT1,
    cext.MIB_TCP_STATE_FIN_WAIT2: _common.CONN_FIN_WAIT2,
    cext.MIB_TCP_STATE_TIME_WAIT: _common.CONN_TIME_WAIT,
    cext.MIB_TCP_STATE_CLOSED: _common.CONN_CLOSE,
    cext.MIB_TCP_STATE_CLOSE_WAIT: _common.CONN_CLOSE_WAIT,
    cext.MIB_TCP_STATE_LAST_ACK: _common.CONN_LAST_ACK,
    cext.MIB_TCP_STATE_LISTEN: _common.CONN_LISTEN,
    cext.MIB_TCP_STATE_CLOSING: _common.CONN_CLOSING,
    cext.MIB_TCP_STATE_DELETE_TCB: CONN_DELETE_TCB,
    cext.PSUTIL_CONN_NONE: _common.CONN_NONE,
}

if enum is not None:
    class Priority(enum.IntEnum):
        ABOVE_NORMAL_PRIORITY_CLASS = ABOVE_NORMAL_PRIORITY_CLASS
        BELOW_NORMAL_PRIORITY_CLASS = BELOW_NORMAL_PRIORITY_CLASS
        HIGH_PRIORITY_CLASS = HIGH_PRIORITY_CLASS
        IDLE_PRIORITY_CLASS = IDLE_PRIORITY_CLASS
        NORMAL_PRIORITY_CLASS = NORMAL_PRIORITY_CLASS
        REALTIME_PRIORITY_CLASS = REALTIME_PRIORITY_CLASS

    globals().update(Priority.__members__)

if enum is None:
    IOPRIO_VERYLOW = 0
    IOPRIO_LOW = 1
    IOPRIO_NORMAL = 2
    IOPRIO_HIGH = 3
else:
    class IOPriority(enum.IntEnum):
        IOPRIO_VERYLOW = 0
        IOPRIO_LOW = 1
        IOPRIO_NORMAL = 2
        IOPRIO_HIGH = 3
    globals().update(IOPriority.__members__)

pinfo_map = dict(
    num_handles=0,
    ctx_switches=1,
    user_time=2,
    kernel_time=3,
    create_time=4,
    num_threads=5,
    io_rcount=6,
    io_wcount=7,
    io_rbytes=8,
    io_wbytes=9,
    io_count_others=10,
    io_bytes_others=11,
    num_page_faults=12,
    peak_wset=13,
    wset=14,
    peak_paged_pool=15,
    paged_pool=16,
    peak_non_paged_pool=17,
    non_paged_pool=18,
    pagefile=19,
    peak_pagefile=20,
    mem_private=21,
)

# These objects get set on "import psutil" from the __init__.py
# file, see: https://github.com/giampaolo/psutil/issues/1402
NoSuchProcess = None
ZombieProcess = None
AccessDenied = None
TimeoutExpired = None

# More values at: https://stackoverflow.com/a/20804735/376587
WIN_10 = (10, 0)
WIN_8 = (6, 2)
WIN_7 = (6, 1)
WIN_SERVER_2008 = (6, 0)
WIN_VISTA = (6, 0)
WIN_SERVER_2003 = (5, 2)
WIN_XP = (5, 1)


@lru_cache()
def get_winver():
    """Usage:
    >>> if get_winver() <= WIN_VISTA:
    ...      ...
    """
    wv = sys.getwindowsversion()
    return (wv.major, wv.minor)


IS_WIN_XP = get_winver() < WIN_VISTA


# =====================================================================
# --- named tuples
# =====================================================================


# psutil.cpu_times()
scputimes = namedtuple('scputimes',
                       ['user', 'system', 'idle', 'interrupt', 'dpc'])
# psutil.virtual_memory()
svmem = namedtuple('svmem', ['total', 'available', 'percent', 'used', 'free'])
# psutil.Process.memory_info()
pmem = namedtuple(
    'pmem', ['rss', 'vms',
             'num_page_faults', 'peak_wset', 'wset', 'peak_paged_pool',
             'paged_pool', 'peak_nonpaged_pool', 'nonpaged_pool',
             'pagefile', 'peak_pagefile', 'private'])
# psutil.Process.memory_full_info()
pfullmem = namedtuple('pfullmem', pmem._fields + ('uss', ))
# psutil.Process.memory_maps(grouped=True)
pmmap_grouped = namedtuple('pmmap_grouped', ['path', 'rss'])
# psutil.Process.memory_maps(grouped=False)
pmmap_ext = namedtuple(
    'pmmap_ext', 'addr perms ' + ' '.join(pmmap_grouped._fields))
# psutil.Process.io_counters()
pio = namedtuple('pio', ['read_count', 'write_count',
                         'read_bytes', 'write_bytes',
                         'other_count', 'other_bytes'])


# =====================================================================
# --- utils
# =====================================================================


@lru_cache(maxsize=512)
def convert_dos_path(s):
    r"""Convert paths using native DOS format like:
        "\Device\HarddiskVolume1\Windows\systemew\file.txt"
    into:
        "C:\Windows\systemew\file.txt"
    """
    rawdrive = '\\'.join(s.split('\\')[:3])
    driveletter = cext.win32_QueryDosDevice(rawdrive)
    return os.path.join(driveletter, s[len(rawdrive):])


def py2_strencode(s):
    """Encode a unicode string to a byte string by using the default fs
    encoding + "replace" error handler.
    """
    if PY3:
        return s
    else:
        if isinstance(s, str):
            return s
        else:
            return s.encode(ENCODING, ENCODING_ERRS)


@memoize
def getpagesize():
    return cext.getpagesize()


# =====================================================================
# --- memory
# =====================================================================


def virtual_memory():
    """System virtual memory as a namedtuple."""
    mem = cext.virtual_mem()
    totphys, availphys, totpagef, availpagef, totvirt, freevirt = mem
    #
    total = totphys
    avail = availphys
    free = availphys
    used = total - avail
    percent = usage_percent((total - avail), total, round_=1)
    return svmem(total, avail, percent, used, free)


def swap_memory():
    """Swap system memory as a (total, used, free, sin, sout) tuple."""
    mem = cext.virtual_mem()
    total = mem[2]
    free = mem[3]
    used = total - free
    percent = usage_percent(used, total, round_=1)
    return _common.sswap(total, used, free, percent, 0, 0)


# =====================================================================
# --- disk
# =====================================================================


disk_io_counters = cext.disk_io_counters


def disk_usage(path):
    """Return disk usage associated with path."""
    if PY3 and isinstance(path, bytes):
        # XXX: do we want to use "strict"? Probably yes, in order
        # to fail immediately. After all we are accepting input here...
        path = path.decode(ENCODING, errors="strict")
    total, free = cext.disk_usage(path)
    used = total - free
    percent = usage_percent(used, total, round_=1)
    return _common.sdiskusage(total, used, free, percent)


def disk_partitions(all):
    """Return disk partitions."""
    rawlist = cext.disk_partitions(all)
    return [_common.sdiskpart(*x) for x in rawlist]


# =====================================================================
# --- CPU
# =====================================================================


def cpu_times():
    """Return system CPU times as a named tuple."""
    user, system, idle = cext.cpu_times()
    # Internally, GetSystemTimes() is used, and it doesn't return
    # interrupt and dpc times. cext.per_cpu_times() does, so we
    # rely on it to get those only.
    percpu_summed = scputimes(*[sum(n) for n in zip(*cext.per_cpu_times())])
    return scputimes(user, system, idle,
                     percpu_summed.interrupt, percpu_summed.dpc)


def per_cpu_times():
    """Return system per-CPU times as a list of named tuples."""
    ret = []
    for user, system, idle, interrupt, dpc in cext.per_cpu_times():
        item = scputimes(user, system, idle, interrupt, dpc)
        ret.append(item)
    return ret


def cpu_count_logical():
    """Return the number of logical CPUs in the system."""
    return cext.cpu_count_logical()


def cpu_count_physical():
    """Return the number of physical CPU cores in the system."""
    return cext.cpu_count_phys()


def cpu_stats():
    """Return CPU statistics."""
    ctx_switches, interrupts, dpcs, syscalls = cext.cpu_stats()
    soft_interrupts = 0
    return _common.scpustats(ctx_switches, interrupts, soft_interrupts,
                             syscalls)


def cpu_freq():
    """Return CPU frequency.
    On Windows per-cpu frequency is not supported.
    """
    curr, max_ = cext.cpu_freq()
    min_ = 0.0
    return [_common.scpufreq(float(curr), min_, float(max_))]


# =====================================================================
# --- network
# =====================================================================


def net_connections(kind, _pid=-1):
    """Return socket connections.  If pid == -1 return system-wide
    connections (as opposed to connections opened by one process only).
    """
    if kind not in conn_tmap:
        raise ValueError("invalid %r kind argument; choose between %s"
                         % (kind, ', '.join([repr(x) for x in conn_tmap])))
    families, types = conn_tmap[kind]
    rawlist = cext.net_connections(_pid, families, types)
    ret = set()
    for item in rawlist:
        fd, fam, type, laddr, raddr, status, pid = item
        if laddr:
            laddr = _common.addr(*laddr)
        if raddr:
            raddr = _common.addr(*raddr)
        status = TCP_STATUSES[status]
        fam = sockfam_to_enum(fam)
        type = socktype_to_enum(type)
        if _pid == -1:
            nt = _common.sconn(fd, fam, type, laddr, raddr, status, pid)
        else:
            nt = _common.pconn(fd, fam, type, laddr, raddr, status)
        ret.add(nt)
    return list(ret)


def net_if_stats():
    """Get NIC stats (isup, duplex, speed, mtu)."""
    ret = {}
    rawdict = cext.net_if_stats()
    for name, items in rawdict.items():
        if not PY3:
            assert isinstance(name, unicode), type(name)
            name = py2_strencode(name)
        isup, duplex, speed, mtu = items
        if hasattr(_common, 'NicDuplex'):
            duplex = _common.NicDuplex(duplex)
        ret[name] = _common.snicstats(isup, duplex, speed, mtu)
    return ret


def net_io_counters():
    """Return network I/O statistics for every network interface
    installed on the system as a dict of raw tuples.
    """
    ret = cext.net_io_counters()
    return dict([(py2_strencode(k), v) for k, v in ret.items()])


def net_if_addrs():
    """Return the addresses associated to each NIC."""
    ret = []
    for items in cext.net_if_addrs():
        items = list(items)
        items[0] = py2_strencode(items[0])
        ret.append(items)
    return ret


# =====================================================================
# --- sensors
# =====================================================================


def sensors_battery():
    """Return battery information."""
    # For constants meaning see:
    # https://msdn.microsoft.com/en-us/library/windows/desktop/
    #     aa373232(v=vs.85).aspx
    acline_status, flags, percent, secsleft = cext.sensors_battery()
    power_plugged = acline_status == 1
    no_battery = bool(flags & 128)
    charging = bool(flags & 8)

    if no_battery:
        return None
    if power_plugged or charging:
        secsleft = _common.POWER_TIME_UNLIMITED
    elif secsleft == -1:
        secsleft = _common.POWER_TIME_UNKNOWN

    return _common.sbattery(percent, secsleft, power_plugged)


# =====================================================================
# --- other system functions
# =====================================================================


_last_btime = 0


def boot_time():
    """The system boot time expressed in seconds since the epoch."""
    # This dirty hack is to adjust the precision of the returned
    # value which may have a 1 second fluctuation, see:
    # https://github.com/giampaolo/psutil/issues/1007
    global _last_btime
    ret = float(cext.boot_time())
    if abs(ret - _last_btime) <= 1:
        return _last_btime
    else:
        _last_btime = ret
        return ret


def users():
    """Return currently connected users as a list of namedtuples."""
    retlist = []
    rawlist = cext.users()
    for item in rawlist:
        user, hostname, tstamp = item
        user = py2_strencode(user)
        nt = _common.suser(user, None, hostname, tstamp, None)
        retlist.append(nt)
    return retlist


# =====================================================================
# --- Windows services
# =====================================================================


def win_service_iter():
    """Yields a list of WindowsService instances."""
    for name, display_name in cext.winservice_enumerate():
        yield WindowsService(py2_strencode(name), py2_strencode(display_name))


def win_service_get(name):
    """Open a Windows service and return it as a WindowsService instance."""
    service = WindowsService(name, None)
    service._display_name = service._query_config()['display_name']
    return service


class WindowsService(object):
    """Represents an installed Windows service."""

    def __init__(self, name, display_name):
        self._name = name
        self._display_name = display_name

    def __str__(self):
        details = "(name=%r, display_name=%r)" % (
            self._name, self._display_name)
        return "%s%s" % (self.__class__.__name__, details)

    def __repr__(self):
        return "<%s at %s>" % (self.__str__(), id(self))

    def __eq__(self, other):
        # Test for equality with another WindosService object based
        # on name.
        if not isinstance(other, WindowsService):
            return NotImplemented
        return self._name == other._name

    def __ne__(self, other):
        return not self == other

    def _query_config(self):
        with self._wrap_exceptions():
            display_name, binpath, username, start_type = \
                cext.winservice_query_config(self._name)
        # XXX - update _self.display_name?
        return dict(
            display_name=py2_strencode(display_name),
            binpath=py2_strencode(binpath),
            username=py2_strencode(username),
            start_type=py2_strencode(start_type))

    def _query_status(self):
        with self._wrap_exceptions():
            status, pid = cext.winservice_query_status(self._name)
        if pid == 0:
            pid = None
        return dict(status=status, pid=pid)

    @contextlib.contextmanager
    def _wrap_exceptions(self):
        """Ctx manager which translates bare OSError and WindowsError
        exceptions into NoSuchProcess and AccessDenied.
        """
        try:
            yield
        except OSError as err:
            if is_permission_err(err):
                raise AccessDenied(
                    pid=None, name=self._name,
                    msg="service %r is not querable (not enough privileges)" %
                        self._name)
            elif err.winerror in (cext.ERROR_INVALID_NAME,
                                  cext.ERROR_SERVICE_DOES_NOT_EXIST):
                raise NoSuchProcess(
                    pid=None, name=self._name,
                    msg="service %r does not exist)" % self._name)
            else:
                raise

    # config query

    def name(self):
        """The service name. This string is how a service is referenced
        and can be passed to win_service_get() to get a new
        WindowsService instance.
        """
        return self._name

    def display_name(self):
        """The service display name. The value is cached when this class
        is instantiated.
        """
        return self._display_name

    def binpath(self):
        """The fully qualified path to the service binary/exe file as
        a string, including command line arguments.
        """
        return self._query_config()['binpath']

    def username(self):
        """The name of the user that owns this service."""
        return self._query_config()['username']

    def start_type(self):
        """A string which can either be "automatic", "manual" or
        "disabled".
        """
        return self._query_config()['start_type']

    # status query

    def pid(self):
        """The process PID, if any, else None. This can be passed
        to Process class to control the service's process.
        """
        return self._query_status()['pid']

    def status(self):
        """Service status as a string."""
        return self._query_status()['status']

    def description(self):
        """Service long description."""
        return py2_strencode(cext.winservice_query_descr(self.name()))

    # utils

    def as_dict(self):
        """Utility method retrieving all the information above as a
        dictionary.
        """
        d = self._query_config()
        d.update(self._query_status())
        d['name'] = self.name()
        d['display_name'] = self.display_name()
        d['description'] = self.description()
        return d

    # actions
    # XXX: the necessary C bindings for start() and stop() are
    # implemented but for now I prefer not to expose them.
    # I may change my mind in the future. Reasons:
    # - they require Administrator privileges
    # - can't implement a timeout for stop() (unless by using a thread,
    #   which sucks)
    # - would require adding ServiceAlreadyStarted and
    #   ServiceAlreadyStopped exceptions, adding two new APIs.
    # - we might also want to have modify(), which would basically mean
    #   rewriting win32serviceutil.ChangeServiceConfig, which involves a
    #   lot of stuff (and API constants which would pollute the API), see:
    #   http://pyxr.sourceforge.net/PyXR/c/python24/lib/site-packages/
    #       win32/lib/win32serviceutil.py.html#0175
    # - psutil is typically about "read only" monitoring stuff;
    #   win_service_* APIs should only be used to retrieve a service and
    #   check whether it's running

    # def start(self, timeout=None):
    #     with self._wrap_exceptions():
    #         cext.winservice_start(self.name())
    #         if timeout:
    #             giveup_at = time.time() + timeout
    #             while True:
    #                 if self.status() == "running":
    #                     return
    #                 else:
    #                     if time.time() > giveup_at:
    #                         raise TimeoutExpired(timeout)
    #                     else:
    #                         time.sleep(.1)

    # def stop(self):
    #     # Note: timeout is not implemented because it's just not
    #     # possible, see:
    #     # http://stackoverflow.com/questions/11973228/
    #     with self._wrap_exceptions():
    #         return cext.winservice_stop(self.name())


# =====================================================================
# --- processes
# =====================================================================


pids = cext.pids
pid_exists = cext.pid_exists
ppid_map = cext.ppid_map  # used internally by Process.children()


def is_permission_err(exc):
    """Return True if this is a permission error."""
    assert isinstance(exc, OSError), exc
    # On Python 2 OSError doesn't always have 'winerror'. Sometimes
    # it does, in which case the original exception was WindowsError
    # (which is a subclass of OSError).
    return exc.errno in (errno.EPERM, errno.EACCES) or \
<<<<<<< HEAD
        getattr(exc, "winerror", -1) == cext.ERROR_ACCESS_DENIED
=======
        getattr(exc, "winerror", -1) in (cext.ERROR_ACCESS_DENIED,
                                         cext.ERROR_PRIVILEGE_NOT_HELD)
>>>>>>> 275df44b


def convert_oserror(exc, pid=None, name=None):
    """Convert OSError into NoSuchProcess or AccessDenied."""
    assert isinstance(exc, OSError), exc
    if is_permission_err(exc):
        return AccessDenied(pid=pid, name=name)
    if exc.errno == errno.ESRCH:
        return NoSuchProcess(pid=pid, name=name)
    raise exc


def wrap_exceptions(fun):
    """Decorator which converts OSError into NoSuchProcess or AccessDenied."""
    @functools.wraps(fun)
    def wrapper(self, *args, **kwargs):
        try:
            return fun(self, *args, **kwargs)
        except OSError as err:
            raise convert_oserror(err, pid=self.pid, name=self._name)
    return wrapper


class Process(object):
    """Wrapper class around underlying C implementation."""

    __slots__ = ["pid", "_name", "_ppid", "_cache"]

    def __init__(self, pid):
        self.pid = pid
        self._name = None
        self._ppid = None

    # --- oneshot() stuff

    def oneshot_enter(self):
        self.oneshot_info.cache_activate(self)

    def oneshot_exit(self):
        self.oneshot_info.cache_deactivate(self)

    @wrap_exceptions
    @memoize_when_activated
    def oneshot_info(self):
        """Return multiple information about this process as a
        raw tuple.
        """
        ret = cext.proc_info(self.pid)
        assert len(ret) == len(pinfo_map)
        return ret

    @wrap_exceptions
    def name(self):
        """Return process name, which on Windows is always the final
        part of the executable.
        """
        # This is how PIDs 0 and 4 are always represented in taskmgr
        # and process-hacker.
        if self.pid == 0:
            return "System Idle Process"
        elif self.pid == 4:
            return "System"
        else:
            try:
                # Note: this will fail with AD for most PIDs owned
                # by another user but it's faster.
                return py2_strencode(os.path.basename(self.exe()))
            except AccessDenied:
                return py2_strencode(cext.proc_name(self.pid))

    @wrap_exceptions
    def exe(self):
        # Dual implementation, see:
        # https://github.com/giampaolo/psutil/pull/1413
        if not IS_WIN_XP:
            exe = cext.proc_exe(self.pid)
        else:
            if self.pid in (0, 4):
                # https://github.com/giampaolo/psutil/issues/414
                # https://github.com/giampaolo/psutil/issues/528
                raise AccessDenied(self.pid, self._name)
            exe = cext.proc_exe(self.pid)
            exe = convert_dos_path(exe)
        return py2_strencode(exe)

    @wrap_exceptions
    def cmdline(self):
        if cext.WINVER >= cext.WINDOWS_8_1:
            # PEB method detects cmdline changes but requires more
            # privileges: https://github.com/giampaolo/psutil/pull/1398
            try:
                ret = cext.proc_cmdline(self.pid, use_peb=True)
            except OSError as err:
                if is_permission_err(err):
                    ret = cext.proc_cmdline(self.pid, use_peb=False)
                else:
                    raise
        else:
            ret = cext.proc_cmdline(self.pid, use_peb=True)
        if PY3:
            return ret
        else:
            return [py2_strencode(s) for s in ret]

    @wrap_exceptions
    def environ(self):
        ustr = cext.proc_environ(self.pid)
        if ustr and not PY3:
            assert isinstance(ustr, unicode), type(ustr)
        return parse_environ_block(py2_strencode(ustr))

    def ppid(self):
        try:
            return ppid_map()[self.pid]
        except KeyError:
            raise NoSuchProcess(self.pid, self._name)

    def _get_raw_meminfo(self):
        try:
            return cext.proc_memory_info(self.pid)
        except OSError as err:
            if is_permission_err(err):
                # TODO: the C ext can probably be refactored in order
                # to get this from cext.proc_info()
                info = self.oneshot_info()
                return (
                    info[pinfo_map['num_page_faults']],
                    info[pinfo_map['peak_wset']],
                    info[pinfo_map['wset']],
                    info[pinfo_map['peak_paged_pool']],
                    info[pinfo_map['paged_pool']],
                    info[pinfo_map['peak_non_paged_pool']],
                    info[pinfo_map['non_paged_pool']],
                    info[pinfo_map['pagefile']],
                    info[pinfo_map['peak_pagefile']],
                    info[pinfo_map['mem_private']],
                )
            raise

    @wrap_exceptions
    def memory_info(self):
        # on Windows RSS == WorkingSetSize and VSM == PagefileUsage.
        # Underlying C function returns fields of PROCESS_MEMORY_COUNTERS
        # struct.
        t = self._get_raw_meminfo()
        rss = t[2]  # wset
        vms = t[7]  # pagefile
        return pmem(*(rss, vms, ) + t)

    @wrap_exceptions
    def memory_full_info(self):
        basic_mem = self.memory_info()
        uss = cext.proc_memory_uss(self.pid)
        uss *= getpagesize()
        return pfullmem(*basic_mem + (uss, ))

    def memory_maps(self):
        try:
            raw = cext.proc_memory_maps(self.pid)
        except OSError as err:
            # XXX - can't use wrap_exceptions decorator as we're
            # returning a generator; probably needs refactoring.
            raise convert_oserror(err, self.pid, self._name)
        else:
            for addr, perm, path, rss in raw:
                path = convert_dos_path(path)
                if not PY3:
                    assert isinstance(path, unicode), type(path)
                    path = py2_strencode(path)
                addr = hex(addr)
                yield (addr, perm, path, rss)

    @wrap_exceptions
    def kill(self):
        return cext.proc_kill(self.pid)

    @wrap_exceptions
    def send_signal(self, sig):
        os.kill(self.pid, sig)

    @wrap_exceptions
    def wait(self, timeout=None):
        if timeout is None:
            cext_timeout = cext.INFINITE
        else:
            # WaitForSingleObject() expects time in milliseconds.
            cext_timeout = int(timeout * 1000)

        timer = getattr(time, 'monotonic', time.time)
        stop_at = timer() + timeout if timeout is not None else None

        try:
            # Exit code is supposed to come from GetExitCodeProcess().
            # May also be None if OpenProcess() failed with
            # ERROR_INVALID_PARAMETER, meaning PID is already gone.
            exit_code = cext.proc_wait(self.pid, cext_timeout)
        except cext.TimeoutExpired:
            # WaitForSingleObject() returned WAIT_TIMEOUT. Just raise.
            raise TimeoutExpired(timeout, self.pid, self._name)
        except cext.TimeoutAbandoned:
            # WaitForSingleObject() returned WAIT_ABANDONED, see:
            # https://github.com/giampaolo/psutil/issues/1224
            # We'll just rely on the internal polling and return None
            # when the PID disappears. Subprocess module does the same
            # (return None):
            # https://github.com/python/cpython/blob/
            #     be50a7b627d0aa37e08fa8e2d5568891f19903ce/
            #     Lib/subprocess.py#L1193-L1194
            exit_code = None

        # At this point WaitForSingleObject() returned WAIT_OBJECT_0,
        # meaning the process is gone. Stupidly there are cases where
        # its PID may still stick around so we do a further internal
        # polling.
        delay = 0.0001
        while True:
            if not pid_exists(self.pid):
                return exit_code
            if stop_at and timer() >= stop_at:
                raise TimeoutExpired(timeout, pid=self.pid, name=self._name)
            time.sleep(delay)
            delay = min(delay * 2, 0.04)  # incremental delay

    @wrap_exceptions
    def username(self):
        if self.pid in (0, 4):
            return 'NT AUTHORITY\\SYSTEM'
        domain, user = cext.proc_username(self.pid)
        return py2_strencode(domain) + '\\' + py2_strencode(user)

    @wrap_exceptions
    def create_time(self):
        # special case for kernel process PIDs; return system boot time
        if self.pid in (0, 4):
            return boot_time()
        try:
            return cext.proc_create_time(self.pid)
        except OSError as err:
            if is_permission_err(err):
                return self.oneshot_info()[pinfo_map['create_time']]
            raise

    @wrap_exceptions
    def num_threads(self):
        return self.oneshot_info()[pinfo_map['num_threads']]

    @wrap_exceptions
    def threads(self):
        rawlist = cext.proc_threads(self.pid)
        retlist = []
        for thread_id, utime, stime in rawlist:
            ntuple = _common.pthread(thread_id, utime, stime)
            retlist.append(ntuple)
        return retlist

    @wrap_exceptions
    def cpu_times(self):
        try:
            user, system = cext.proc_cpu_times(self.pid)
        except OSError as err:
            if not is_permission_err(err):
                raise
            info = self.oneshot_info()
            user = info[pinfo_map['user_time']]
            system = info[pinfo_map['kernel_time']]
        # Children user/system times are not retrievable (set to 0).
        return _common.pcputimes(user, system, 0.0, 0.0)

    @wrap_exceptions
    def suspend(self):
        cext.proc_suspend_or_resume(self.pid, True)

    @wrap_exceptions
    def resume(self):
        cext.proc_suspend_or_resume(self.pid, False)

    @wrap_exceptions
    def cwd(self):
        if self.pid in (0, 4):
            raise AccessDenied(self.pid, self._name)
        # return a normalized pathname since the native C function appends
        # "\\" at the and of the path
        path = cext.proc_cwd(self.pid)
        return py2_strencode(os.path.normpath(path))

    @wrap_exceptions
    def open_files(self):
        if self.pid in (0, 4):
            return []
        ret = set()
        # Filenames come in in native format like:
        # "\Device\HarddiskVolume1\Windows\systemew\file.txt"
        # Convert the first part in the corresponding drive letter
        # (e.g. "C:\") by using Windows's QueryDosDevice()
        raw_file_names = cext.proc_open_files(self.pid)
        for _file in raw_file_names:
            _file = convert_dos_path(_file)
            if isfile_strict(_file):
                if not PY3:
                    _file = py2_strencode(_file)
                ntuple = _common.popenfile(_file, -1)
                ret.add(ntuple)
        return list(ret)

    @wrap_exceptions
    def connections(self, kind='inet'):
        return net_connections(kind, _pid=self.pid)

    @wrap_exceptions
    def nice_get(self):
        value = cext.proc_priority_get(self.pid)
        if enum is not None:
            value = Priority(value)
        return value

    @wrap_exceptions
    def nice_set(self, value):
        return cext.proc_priority_set(self.pid, value)

    # available on Windows >= Vista
    if HAS_PROC_IO_PRIORITY:
        @wrap_exceptions
        def ionice_get(self):
            ret = cext.proc_io_priority_get(self.pid)
            if enum is not None:
                ret = IOPriority(ret)
            return ret

        @wrap_exceptions
        def ionice_set(self, ioclass, value):
            if value:
                raise TypeError("value argument not accepted on Windows")
            if ioclass not in (IOPRIO_VERYLOW, IOPRIO_LOW, IOPRIO_NORMAL,
                               IOPRIO_HIGH):
                raise ValueError("%s is not a valid priority" % ioclass)
            cext.proc_io_priority_set(self.pid, ioclass)

    @wrap_exceptions
    def io_counters(self):
        try:
            ret = cext.proc_io_counters(self.pid)
        except OSError as err:
            if not is_permission_err(err):
                raise
            info = self.oneshot_info()
            ret = (
                info[pinfo_map['io_rcount']],
                info[pinfo_map['io_wcount']],
                info[pinfo_map['io_rbytes']],
                info[pinfo_map['io_wbytes']],
                info[pinfo_map['io_count_others']],
                info[pinfo_map['io_bytes_others']],
            )
        return pio(*ret)

    @wrap_exceptions
    def status(self):
        suspended = cext.proc_is_suspended(self.pid)
        if suspended:
            return _common.STATUS_STOPPED
        else:
            return _common.STATUS_RUNNING

    @wrap_exceptions
    def cpu_affinity_get(self):
        def from_bitmask(x):
            return [i for i in xrange(64) if (1 << i) & x]
        bitmask = cext.proc_cpu_affinity_get(self.pid)
        return from_bitmask(bitmask)

    @wrap_exceptions
    def cpu_affinity_set(self, value):
        def to_bitmask(l):
            if not l:
                raise ValueError("invalid argument %r" % l)
            out = 0
            for b in l:
                out |= 2 ** b
            return out

        # SetProcessAffinityMask() states that ERROR_INVALID_PARAMETER
        # is returned for an invalid CPU but this seems not to be true,
        # therefore we check CPUs validy beforehand.
        allcpus = list(range(len(per_cpu_times())))
        for cpu in value:
            if cpu not in allcpus:
                if not isinstance(cpu, (int, long)):
                    raise TypeError(
                        "invalid CPU %r; an integer is required" % cpu)
                else:
                    raise ValueError("invalid CPU %r" % cpu)

        bitmask = to_bitmask(value)
        cext.proc_cpu_affinity_set(self.pid, bitmask)

    @wrap_exceptions
    def num_handles(self):
        try:
            return cext.proc_num_handles(self.pid)
        except OSError as err:
            if is_permission_err(err):
                return self.oneshot_info()[pinfo_map['num_handles']]
            raise

    @wrap_exceptions
    def num_ctx_switches(self):
        ctx_switches = self.oneshot_info()[pinfo_map['ctx_switches']]
        # only voluntary ctx switches are supported
        return _common.pctxsw(ctx_switches, 0)<|MERGE_RESOLUTION|>--- conflicted
+++ resolved
@@ -676,12 +676,8 @@
     # it does, in which case the original exception was WindowsError
     # (which is a subclass of OSError).
     return exc.errno in (errno.EPERM, errno.EACCES) or \
-<<<<<<< HEAD
-        getattr(exc, "winerror", -1) == cext.ERROR_ACCESS_DENIED
-=======
         getattr(exc, "winerror", -1) in (cext.ERROR_ACCESS_DENIED,
                                          cext.ERROR_PRIVILEGE_NOT_HELD)
->>>>>>> 275df44b
 
 
 def convert_oserror(exc, pid=None, name=None):
